--- conflicted
+++ resolved
@@ -401,10 +401,9 @@
             end
     end.
 
-<<<<<<< HEAD
 cluster_status(WhichNodes) ->
-    %% I don't want to call `running_nodes/1' unless if necessary,
-    %% since it can deadlock when stopping applications.
+    %% I don't want to call `running_nodes/1' unless if necessary, since it's
+    %% pretty expensive.
     {AllNodes1, DiscNodes1, RunningNodesThunk} =
         case mnesia_nodes() of
             {ok, {AllNodes, DiscNodes}} ->
@@ -412,10 +411,9 @@
             {error, _Reason} ->
                 {AllNodes, DiscNodes, RunningNodes} =
                     rabbit_node_monitor:read_cluster_status(),
-                %% The cluster status file records the status when the
-                %% node is online, but we know for sure that the node
-                %% is offline now, so we can remove it from the list
-                %% of running nodes.
+                %% The cluster status file records the status when the node is
+                %% online, but we know for sure that the node is offline now, so
+                %% we can remove it from the list of running nodes.
                 {AllNodes, DiscNodes, fun() -> nodes_excl_me(RunningNodes) end}
         end,
     case WhichNodes of
@@ -423,37 +421,6 @@
         all     -> AllNodes1;
         disc    -> DiscNodes1;
         running -> RunningNodesThunk()
-=======
-cluster_status(WhichNodes, ForceMnesia) ->
-    %% I don't want to call `running_nodes/1' unless if necessary, since it's
-    %% pretty expensive.
-    Nodes = case mnesia_nodes() of
-                {ok, {AllNodes, DiscNodes}} ->
-                    {ok, {AllNodes, DiscNodes,
-                          fun() -> running_nodes(AllNodes) end}};
-                {error, _Reason} when not ForceMnesia ->
-                    {AllNodes, DiscNodes, RunningNodes} =
-                        rabbit_node_monitor:read_cluster_status(),
-                    %% The cluster status file records the status when the node
-                    %% is online, but we know for sure that the node is offline
-                    %% now, so we can remove it from the list of running nodes.
-                    {ok,
-                     {AllNodes, DiscNodes,
-                      fun() -> ordsets:del_element(node(), RunningNodes) end}};
-                Err = {error, _} ->
-                    Err
-            end,
-    case Nodes of
-        {ok, {AllNodes1, DiscNodes1, RunningNodesThunk}} ->
-            {ok, case WhichNodes of
-                     status  -> {AllNodes1, DiscNodes1, RunningNodesThunk()};
-                     all     -> AllNodes1;
-                     disc    -> DiscNodes1;
-                     running -> RunningNodesThunk()
-                 end};
-        Err1 = {error, _} ->
-            Err1
->>>>>>> 47acddb8
     end.
 
 cluster_status() -> cluster_status(status).
