--- conflicted
+++ resolved
@@ -49,24 +49,16 @@
 
 init({Callback, LSock}) ->
     gen_server:cast(self(), accept),
-<<<<<<< HEAD
-    {ok, #state{callback=Callback, sock=LSock, ref=undefined}}.
-=======
     {ok, #state{callback=Callback, sock=LSock}}.
->>>>>>> 4691d6a8
 
 handle_call(_Request, _From, State) ->
     {noreply, State}.
 
 handle_cast(accept, State) ->
-<<<<<<< HEAD
-    accept(State).
-=======
     accept(State);
 
 handle_cast(_Msg, State) ->
     {noreply, State}.
->>>>>>> 4691d6a8
 
 handle_info({inet_async, LSock, Ref, {ok, Sock}},
             State = #state{callback={M,F,A}, sock=LSock, ref=Ref}) ->
@@ -112,10 +104,7 @@
 inet_op(F) -> rabbit_misc:throw_on_error(inet_error, F).
 
 accept(State = #state{sock=LSock}) ->
-<<<<<<< HEAD
     ok = file_handle_cache:obtain(),
-=======
->>>>>>> 4691d6a8
     case prim_inet:async_accept(LSock, -1) of
         {ok, Ref} -> {noreply, State#state{ref=Ref}};
         Error     -> {stop, {cannot_accept, Error}, State}
