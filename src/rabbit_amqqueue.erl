%% The contents of this file are subject to the Mozilla Public License
%% Version 1.1 (the "License"); you may not use this file except in
%% compliance with the License. You may obtain a copy of the License
%% at http://www.mozilla.org/MPL/
%%
%% Software distributed under the License is distributed on an "AS IS"
%% basis, WITHOUT WARRANTY OF ANY KIND, either express or implied. See
%% the License for the specific language governing rights and
%% limitations under the License.
%%
%% The Original Code is RabbitMQ.
%%
%% The Initial Developer of the Original Code is GoPivotal, Inc.
%% Copyright (c) 2007-2013 GoPivotal, Inc.  All rights reserved.
%%

-module(rabbit_amqqueue).

-export([recover/0, stop/0, start/1, declare/5,
         delete_immediately/1, delete/3, purge/1, forget_all_durable/1]).
-export([pseudo_queue/2]).
-export([lookup/1, not_found_or_absent/1, with/2, with/3, with_or_die/2,
         assert_equivalence/5,
         check_exclusive_access/2, with_exclusive_access_or_die/3,
         stat/1, deliver/2, deliver_flow/2, requeue/3, ack/3, reject/4]).
-export([list/0, list/1, info_keys/0, info/1, info/2, info_all/1, info_all/2]).
-export([force_event_refresh/0, notify_policy_changed/1]).
-export([consumers/1, consumers_all/1, consumer_info_keys/0]).
-export([basic_get/4, basic_consume/10, basic_cancel/4, notify_decorators/1]).
-export([notify_sent/2, notify_sent_queue_down/1, resume/2, flush_all/2]).
-export([notify_down_all/2, activate_limit_all/2, credit/5]).
-export([on_node_down/1]).
-export([update/2, store_queue/1, policy_changed/2]).
-export([start_mirroring/1, stop_mirroring/1, sync_mirrors/1,
         cancel_sync_mirrors/1]).

%% internal
-export([internal_declare/2, internal_delete/1, run_backing_queue/3,
         set_ram_duration_target/2, set_maximum_since_use/2]).

-include("rabbit.hrl").
-include_lib("stdlib/include/qlc.hrl").

-define(INTEGER_ARG_TYPES, [byte, short, signedint, long]).

-define(MORE_CONSUMER_CREDIT_AFTER, 50).

-define(FAILOVER_WAIT_MILLIS, 100).

%%----------------------------------------------------------------------------

-ifdef(use_specs).

-export_type([name/0, qmsg/0, routing_result/0]).

-type(name() :: rabbit_types:r('queue')).
-type(qpids() :: [pid()]).
-type(qlen() :: rabbit_types:ok(non_neg_integer())).
-type(qfun(A) :: fun ((rabbit_types:amqqueue()) -> A | no_return())).
-type(qmsg() :: {name(), pid(), msg_id(), boolean(), rabbit_types:message()}).
-type(msg_id() :: non_neg_integer()).
-type(ok_or_errors() ::
        'ok' | {'error', [{'error' | 'exit' | 'throw', any()}]}).
-type(routing_result() :: 'routed' | 'unroutable').
-type(queue_or_absent() :: rabbit_types:amqqueue() |
                           {'absent', rabbit_types:amqqueue()}).
-type(not_found_or_absent() :: 'not_found' |
                               {'absent', rabbit_types:amqqueue()}).
-spec(recover/0 :: () -> [rabbit_types:amqqueue()]).
-spec(stop/0 :: () -> 'ok').
-spec(start/1 :: ([rabbit_types:amqqueue()]) -> 'ok').
-spec(declare/5 ::
        (name(), boolean(), boolean(),
         rabbit_framing:amqp_table(), rabbit_types:maybe(pid()))
        -> {'new' | 'existing' | 'absent' | 'owner_died',
            rabbit_types:amqqueue()} | rabbit_types:channel_exit()).
-spec(internal_declare/2 ::
        (rabbit_types:amqqueue(), boolean())
        -> queue_or_absent() | rabbit_misc:thunk(queue_or_absent())).
-spec(update/2 ::
        (name(),
         fun((rabbit_types:amqqueue()) -> rabbit_types:amqqueue()))
         -> 'not_found' | rabbit_types:amqqueue()).
-spec(lookup/1 ::
        (name()) -> rabbit_types:ok(rabbit_types:amqqueue()) |
                    rabbit_types:error('not_found');
        ([name()]) -> [rabbit_types:amqqueue()]).
-spec(not_found_or_absent/1 :: (name()) -> not_found_or_absent()).
-spec(with/2 :: (name(), qfun(A)) ->
                     A | rabbit_types:error(not_found_or_absent())).
-spec(with/3 :: (name(), qfun(A), fun((not_found_or_absent()) -> B)) -> A | B).
-spec(with_or_die/2 ::
        (name(), qfun(A)) -> A | rabbit_types:channel_exit()).
-spec(assert_equivalence/5 ::
        (rabbit_types:amqqueue(), boolean(), boolean(),
         rabbit_framing:amqp_table(), rabbit_types:maybe(pid()))
        -> 'ok' | rabbit_types:channel_exit() |
           rabbit_types:connection_exit()).
-spec(check_exclusive_access/2 ::
        (rabbit_types:amqqueue(), pid())
        -> 'ok' | rabbit_types:channel_exit()).
-spec(with_exclusive_access_or_die/3 ::
        (name(), pid(), qfun(A)) -> A | rabbit_types:channel_exit()).
-spec(list/0 :: () -> [rabbit_types:amqqueue()]).
-spec(list/1 :: (rabbit_types:vhost()) -> [rabbit_types:amqqueue()]).
-spec(info_keys/0 :: () -> rabbit_types:info_keys()).
-spec(info/1 :: (rabbit_types:amqqueue()) -> rabbit_types:infos()).
-spec(info/2 ::
        (rabbit_types:amqqueue(), rabbit_types:info_keys())
        -> rabbit_types:infos()).
-spec(info_all/1 :: (rabbit_types:vhost()) -> [rabbit_types:infos()]).
-spec(info_all/2 :: (rabbit_types:vhost(), rabbit_types:info_keys())
                    -> [rabbit_types:infos()]).
-spec(force_event_refresh/0 :: () -> 'ok').
-spec(notify_policy_changed/1 :: (rabbit_types:amqqueue()) -> 'ok').
<<<<<<< HEAD
-spec(consumers/1 ::
        (rabbit_types:amqqueue())
        -> [{pid(), rabbit_types:ctag(), boolean(),
             rabbit_framing:amqp_table()}]).
=======
-spec(consumers/1 :: (rabbit_types:amqqueue())
                     -> [{pid(), rabbit_types:ctag(), boolean(),
                          rabbit_framing:amqp_table()}]).
>>>>>>> d3cddfd6
-spec(consumer_info_keys/0 :: () -> rabbit_types:info_keys()).
-spec(consumers_all/1 ::
        (rabbit_types:vhost())
        -> [{name(), pid(), rabbit_types:ctag(), boolean()}]).
-spec(stat/1 ::
        (rabbit_types:amqqueue())
        -> {'ok', non_neg_integer(), non_neg_integer()}).
-spec(delete_immediately/1 :: (qpids()) -> 'ok').
-spec(delete/3 ::
        (rabbit_types:amqqueue(), 'false', 'false')
        -> qlen();
        (rabbit_types:amqqueue(), 'true' , 'false')
        -> qlen() | rabbit_types:error('in_use');
        (rabbit_types:amqqueue(), 'false', 'true' )
        -> qlen() | rabbit_types:error('not_empty');
        (rabbit_types:amqqueue(), 'true' , 'true' )
        -> qlen() |
           rabbit_types:error('in_use') |
           rabbit_types:error('not_empty')).
-spec(purge/1 :: (rabbit_types:amqqueue()) -> qlen()).
-spec(forget_all_durable/1 :: (node()) -> 'ok').
-spec(deliver/2 :: ([rabbit_types:amqqueue()], rabbit_types:delivery()) ->
                        {routing_result(), qpids()}).
-spec(deliver_flow/2 :: ([rabbit_types:amqqueue()], rabbit_types:delivery()) ->
                             {routing_result(), qpids()}).
-spec(requeue/3 :: (pid(), [msg_id()],  pid()) -> 'ok').
-spec(ack/3 :: (pid(), [msg_id()], pid()) -> 'ok').
-spec(reject/4 :: (pid(), [msg_id()], boolean(), pid()) -> 'ok').
-spec(notify_down_all/2 :: (qpids(), pid()) -> ok_or_errors()).
-spec(activate_limit_all/2 :: (qpids(), pid()) -> ok_or_errors()).
-spec(basic_get/4 :: (rabbit_types:amqqueue(), pid(), boolean(), pid()) ->
                          {'ok', non_neg_integer(), qmsg()} | 'empty').
-spec(credit/5 :: (rabbit_types:amqqueue(), pid(), rabbit_types:ctag(),
                   non_neg_integer(), boolean()) -> 'ok').
-spec(basic_consume/10 ::
        (rabbit_types:amqqueue(), boolean(), pid(), pid(), boolean(),
         rabbit_types:ctag(), boolean(), {non_neg_integer(), boolean()} | 'none', any(), any())
        -> rabbit_types:ok_or_error('exclusive_consume_unavailable')).
-spec(basic_cancel/4 ::
        (rabbit_types:amqqueue(), pid(), rabbit_types:ctag(), any()) -> 'ok').
-spec(notify_decorators/1 :: (rabbit_types:amqqueue()) -> 'ok').
-spec(notify_sent/2 :: (pid(), pid()) -> 'ok').
-spec(notify_sent_queue_down/1 :: (pid()) -> 'ok').
-spec(resume/2 :: (pid(), pid()) -> 'ok').
-spec(flush_all/2 :: (qpids(), pid()) -> 'ok').
-spec(internal_delete/1 ::
        (name()) -> rabbit_types:ok_or_error('not_found') |
                    rabbit_types:connection_exit() |
                    fun (() -> rabbit_types:ok_or_error('not_found') |
                               rabbit_types:connection_exit())).
-spec(run_backing_queue/3 ::
        (pid(), atom(),
         (fun ((atom(), A) -> {[rabbit_types:msg_id()], A}))) -> 'ok').
-spec(set_ram_duration_target/2 :: (pid(), number() | 'infinity') -> 'ok').
-spec(set_maximum_since_use/2 :: (pid(), non_neg_integer()) -> 'ok').
-spec(on_node_down/1 :: (node()) -> 'ok').
-spec(pseudo_queue/2 :: (name(), pid()) -> rabbit_types:amqqueue()).
-spec(store_queue/1 :: (rabbit_types:amqqueue()) -> 'ok').
-spec(policy_changed/2 ::
        (rabbit_types:amqqueue(), rabbit_types:amqqueue()) -> 'ok').
-spec(start_mirroring/1 :: (pid()) -> 'ok').
-spec(stop_mirroring/1 :: (pid()) -> 'ok').
-spec(sync_mirrors/1 :: (pid()) -> 'ok' | rabbit_types:error('not_mirrored')).
-spec(cancel_sync_mirrors/1 :: (pid()) -> 'ok' | {'ok', 'not_syncing'}).

-endif.

%%----------------------------------------------------------------------------

-define(CONSUMER_INFO_KEYS,
        [queue_name, channel_pid, consumer_tag, ack_required, arguments]).

recover() ->
    %% Clear out remnants of old incarnation, in case we restarted
    %% faster than other nodes handled DOWN messages from us.
    on_node_down(node()),
    DurableQueues = find_durable_queues(),
    {ok, BQ} = application:get_env(rabbit, backing_queue_module),
    ok = BQ:start([QName || #amqqueue{name = QName} <- DurableQueues]),
    {ok,_} = supervisor:start_child(
               rabbit_sup,
               {rabbit_amqqueue_sup,
                {rabbit_amqqueue_sup, start_link, []},
                transient, infinity, supervisor, [rabbit_amqqueue_sup]}),
    recover_durable_queues(DurableQueues).

stop() ->
    ok = supervisor:terminate_child(rabbit_sup, rabbit_amqqueue_sup),
    ok = supervisor:delete_child(rabbit_sup, rabbit_amqqueue_sup),
    {ok, BQ} = application:get_env(rabbit, backing_queue_module),
    ok = BQ:stop().

start(Qs) ->
    %% At this point all recovered queues and their bindings are
    %% visible to routing, so now it is safe for them to complete
    %% their initialisation (which may involve interacting with other
    %% queues).
    [Pid ! {self(), go} || #amqqueue{pid = Pid} <- Qs],
    ok.

find_durable_queues() ->
    Node = node(),
    %% TODO: use dirty ops instead
    rabbit_misc:execute_mnesia_transaction(
      fun () ->
              qlc:e(qlc:q([Q || Q = #amqqueue{name = Name,
                                              pid  = Pid}
                                    <- mnesia:table(rabbit_durable_queue),
                                mnesia:read(rabbit_queue, Name, read) =:= [],
                                node(Pid) == Node]))
      end).

recover_durable_queues(DurableQueues) ->
    Qs = [start_queue_process(node(), Q) || Q <- DurableQueues],
    [Q || Q = #amqqueue{pid = Pid} <- Qs,
          gen_server2:call(Pid, {init, self()}, infinity) == {new, Q}].

declare(QueueName, Durable, AutoDelete, Args, Owner) ->
    ok = check_declare_arguments(QueueName, Args),
    Q0 = rabbit_policy:set(#amqqueue{name            = QueueName,
                                     durable         = Durable,
                                     auto_delete     = AutoDelete,
                                     arguments       = Args,
                                     exclusive_owner = Owner,
                                     pid             = none,
                                     slave_pids      = [],
                                     sync_slave_pids = [],
                                     gm_pids         = []}),
    {Node, _MNodes} = rabbit_mirror_queue_misc:suggested_queue_nodes(Q0),
    Q1 = start_queue_process(Node, Q0),
    gen_server2:call(Q1#amqqueue.pid, {init, new}, infinity).

internal_declare(Q, true) ->
    rabbit_misc:execute_mnesia_tx_with_tail(
      fun () -> ok = store_queue(Q), rabbit_misc:const(Q) end);
internal_declare(Q = #amqqueue{name = QueueName}, false) ->
    rabbit_misc:execute_mnesia_tx_with_tail(
      fun () ->
              case mnesia:wread({rabbit_queue, QueueName}) of
                  [] ->
                      case not_found_or_absent(QueueName) of
                          not_found        -> Q1 = rabbit_policy:set(Q),
                                              ok = store_queue(Q1),
                                              B = add_default_binding(Q1),
                                              fun () -> B(), Q1 end;
                          {absent, _Q} = R -> rabbit_misc:const(R)
                      end;
                  [ExistingQ = #amqqueue{pid = QPid}] ->
                      case rabbit_misc:is_process_alive(QPid) of
                          true  -> rabbit_misc:const(ExistingQ);
                          false -> TailFun = internal_delete(QueueName),
                                   fun () -> TailFun(), ExistingQ end
                      end
              end
      end).

update(Name, Fun) ->
    case mnesia:wread({rabbit_queue, Name}) of
        [Q = #amqqueue{durable = Durable}] ->
            Q1 = Fun(Q),
            ok = mnesia:write(rabbit_queue, Q1, write),
            case Durable of
                true -> ok = mnesia:write(rabbit_durable_queue, Q1, write);
                _    -> ok
            end,
            Q1;
        [] ->
            not_found
    end.

store_queue(Q = #amqqueue{durable = true}) ->
    ok = mnesia:write(rabbit_durable_queue,
                      Q#amqqueue{slave_pids      = [],
                                 sync_slave_pids = [],
                                 gm_pids         = []}, write),
    ok = mnesia:write(rabbit_queue, Q, write),
    ok;
store_queue(Q = #amqqueue{durable = false}) ->
    ok = mnesia:write(rabbit_queue, Q, write),
    ok.

policy_changed(Q1 = #amqqueue{decorators = Decorators1},
               Q2 = #amqqueue{decorators = Decorators2}) ->
    rabbit_mirror_queue_misc:update_mirrors(Q1, Q2),
    D1 = rabbit_queue_decorator:select(Decorators1),
    D2 = rabbit_queue_decorator:select(Decorators2),
    [ok = M:policy_changed(Q1, Q2) || M <- lists:usort(D1 ++ D2)],
    %% Make sure we emit a stats event even if nothing
    %% mirroring-related has changed - the policy may have changed anyway.
    notify_policy_changed(Q1).

start_queue_process(Node, Q) ->
    {ok, Pid} = rabbit_amqqueue_sup:start_child(Node, [Q]),
    Q#amqqueue{pid = Pid}.

add_default_binding(#amqqueue{name = QueueName}) ->
    ExchangeName = rabbit_misc:r(QueueName, exchange, <<>>),
    RoutingKey = QueueName#resource.name,
    rabbit_binding:add(#binding{source      = ExchangeName,
                                destination = QueueName,
                                key         = RoutingKey,
                                args        = []}).

lookup([])     -> [];                             %% optimisation
lookup([Name]) -> ets:lookup(rabbit_queue, Name); %% optimisation
lookup(Names) when is_list(Names) ->
    %% Normally we'd call mnesia:dirty_read/1 here, but that is quite
    %% expensive for reasons explained in rabbit_misc:dirty_read/1.
    lists:append([ets:lookup(rabbit_queue, Name) || Name <- Names]);
lookup(Name) ->
    rabbit_misc:dirty_read({rabbit_queue, Name}).

not_found_or_absent(Name) ->
    %% NB: we assume that the caller has already performed a lookup on
    %% rabbit_queue and not found anything
    case mnesia:read({rabbit_durable_queue, Name}) of
        []  -> not_found;
        [Q] -> {absent, Q} %% Q exists on stopped node
    end.

not_found_or_absent_dirty(Name) ->
    %% We should read from both tables inside a tx, to get a
    %% consistent view. But the chances of an inconsistency are small,
    %% and only affect the error kind.
    case rabbit_misc:dirty_read({rabbit_durable_queue, Name}) of
        {error, not_found} -> not_found;
        {ok, Q}            -> {absent, Q}
    end.

with(Name, F, E) ->
    case lookup(Name) of
        {ok, Q = #amqqueue{pid = QPid}} ->
            %% We check is_process_alive(QPid) in case we receive a
            %% nodedown (for example) in F() that has nothing to do
            %% with the QPid.
            rabbit_misc:with_exit_handler(
              fun () ->
                      case rabbit_misc:is_process_alive(QPid) of
                          true  -> E(not_found_or_absent_dirty(Name));
                          false -> timer:sleep(25),
                                   with(Name, F, E)
                      end
              end, fun () -> F(Q) end);
        {error, not_found} ->
            E(not_found_or_absent_dirty(Name))
    end.

with(Name, F) -> with(Name, F, fun (E) -> {error, E} end).

with_or_die(Name, F) ->
    with(Name, F, fun (not_found)   -> rabbit_misc:not_found(Name);
                      ({absent, Q}) -> rabbit_misc:absent(Q)
                  end).

assert_equivalence(#amqqueue{durable     = Durable,
                             auto_delete = AutoDelete} = Q,
                   Durable, AutoDelete, RequiredArgs, Owner) ->
    assert_args_equivalence(Q, RequiredArgs),
    check_exclusive_access(Q, Owner, strict);
assert_equivalence(#amqqueue{name = QueueName},
                   _Durable, _AutoDelete, _RequiredArgs, _Owner) ->
    rabbit_misc:protocol_error(
      precondition_failed, "parameters for ~s not equivalent",
      [rabbit_misc:rs(QueueName)]).

check_exclusive_access(Q, Owner) -> check_exclusive_access(Q, Owner, lax).

check_exclusive_access(#amqqueue{exclusive_owner = Owner}, Owner, _MatchType) ->
    ok;
check_exclusive_access(#amqqueue{exclusive_owner = none}, _ReaderPid, lax) ->
    ok;
check_exclusive_access(#amqqueue{name = QueueName}, _ReaderPid, _MatchType) ->
    rabbit_misc:protocol_error(
      resource_locked,
      "cannot obtain exclusive access to locked ~s",
      [rabbit_misc:rs(QueueName)]).

with_exclusive_access_or_die(Name, ReaderPid, F) ->
    with_or_die(Name,
                fun (Q) -> check_exclusive_access(Q, ReaderPid), F(Q) end).

assert_args_equivalence(#amqqueue{name = QueueName, arguments = Args},
                        RequiredArgs) ->
    rabbit_misc:assert_args_equivalence(Args, RequiredArgs, QueueName,
                                        [Key || {Key, _Fun} <- declare_args()]).

check_declare_arguments(QueueName, Args) ->
    check_arguments(QueueName, Args, declare_args()).

check_consume_arguments(QueueName, Args) ->
    check_arguments(QueueName, Args, consume_args()).

check_arguments(QueueName, Args, Validators) ->
    [case rabbit_misc:table_lookup(Args, Key) of
         undefined -> ok;
         TypeVal   -> case Fun(TypeVal, Args) of
                          ok             -> ok;
                          {error, Error} -> rabbit_misc:protocol_error(
                                              precondition_failed,
                                              "invalid arg '~s' for ~s: ~255p",
                                              [Key, rabbit_misc:rs(QueueName),
                                               Error])
                      end
     end || {Key, Fun} <- Validators],
    ok.

declare_args() ->
    [{<<"x-expires">>,                 fun check_expires_arg/2},
     {<<"x-message-ttl">>,             fun check_message_ttl_arg/2},
     {<<"x-dead-letter-routing-key">>, fun check_dlxrk_arg/2},
     {<<"x-max-length">>,              fun check_max_length_arg/2}].

consume_args() -> [{<<"x-priority">>, fun check_int_arg/2}].

check_int_arg({Type, _}, _) ->
    case lists:member(Type, ?INTEGER_ARG_TYPES) of
        true  -> ok;
        false -> {error, {unacceptable_type, Type}}
    end.

check_max_length_arg({Type, Val}, Args) ->
    case check_int_arg({Type, Val}, Args) of
        ok when Val >= 0 -> ok;
        ok               -> {error, {value_negative, Val}};
        Error            -> Error
    end.

check_expires_arg({Type, Val}, Args) ->
    case check_int_arg({Type, Val}, Args) of
        ok when Val == 0 -> {error, {value_zero, Val}};
        ok               -> rabbit_misc:check_expiry(Val);
        Error            -> Error
    end.

check_message_ttl_arg({Type, Val}, Args) ->
    case check_int_arg({Type, Val}, Args) of
        ok    -> rabbit_misc:check_expiry(Val);
        Error -> Error
    end.

check_dlxrk_arg({longstr, _}, Args) ->
    case rabbit_misc:table_lookup(Args, <<"x-dead-letter-exchange">>) of
        undefined -> {error, routing_key_but_no_dlx_defined};
        _         -> ok
    end;
check_dlxrk_arg({Type,    _}, _Args) ->
    {error, {unacceptable_type, Type}}.

list() -> mnesia:dirty_match_object(rabbit_queue, #amqqueue{_ = '_'}).

%% Not dirty_match_object since that would not be transactional when used in a
%% tx context
list(VHostPath) ->
    mnesia:async_dirty(
      fun () ->
              mnesia:match_object(
                rabbit_queue,
                #amqqueue{name = rabbit_misc:r(VHostPath, queue), _ = '_'},
                read)
      end).

info_keys() -> rabbit_amqqueue_process:info_keys().

map(VHostPath, F) -> rabbit_misc:filter_exit_map(F, list(VHostPath)).

info(#amqqueue{ pid = QPid }) -> delegate:call(QPid, info).

info(#amqqueue{ pid = QPid }, Items) ->
    case delegate:call(QPid, {info, Items}) of
        {ok, Res}      -> Res;
        {error, Error} -> throw(Error)
    end.

info_all(VHostPath) -> map(VHostPath, fun (Q) -> info(Q) end).

info_all(VHostPath, Items) -> map(VHostPath, fun (Q) -> info(Q, Items) end).

%% We need to account for the idea that queues may be mid-promotion
%% during force_event_refresh (since it's likely we're doing this in
%% the first place since a node failed). Therefore we keep poking at
%% the list of queues until we were able to talk to a live process or
%% the queue no longer exists.
force_event_refresh() -> force_event_refresh([Q#amqqueue.name || Q <- list()]).

force_event_refresh(QNames) ->
    Qs = [Q || Q <- list(), lists:member(Q#amqqueue.name, QNames)],
    {_, Bad} = rabbit_misc:multi_call(
                 [Q#amqqueue.pid || Q <- Qs], force_event_refresh),
    FailedPids = [Pid || {Pid, _Reason} <- Bad],
    Failed = [Name || #amqqueue{name = Name, pid = Pid} <- Qs,
                      lists:member(Pid, FailedPids)],
    case Failed of
        [] -> ok;
        _  -> timer:sleep(?FAILOVER_WAIT_MILLIS),
              force_event_refresh(Failed)
    end.

notify_policy_changed(#amqqueue{pid = QPid}) ->
    gen_server2:cast(QPid, policy_changed).

consumers(#amqqueue{ pid = QPid }) -> delegate:call(QPid, consumers).

consumer_info_keys() -> ?CONSUMER_INFO_KEYS.

consumers_all(VHostPath) ->
    ConsumerInfoKeys=consumer_info_keys(),
    lists:append(
      map(VHostPath,
          fun (Q) ->
              [lists:zip(ConsumerInfoKeys,
                         [Q#amqqueue.name, ChPid, CTag, AckRequired, Args]) ||
                         {ChPid, CTag, AckRequired, Args} <- consumers(Q)]
          end)).

stat(#amqqueue{pid = QPid}) -> delegate:call(QPid, stat).

delete_immediately(QPids) ->
    [gen_server2:cast(QPid, delete_immediately) || QPid <- QPids],
    ok.

delete(#amqqueue{ pid = QPid }, IfUnused, IfEmpty) ->
    delegate:call(QPid, {delete, IfUnused, IfEmpty}).

purge(#amqqueue{ pid = QPid }) -> delegate:call(QPid, purge).

deliver(Qs, Delivery) -> deliver(Qs, Delivery, noflow).

deliver_flow(Qs, Delivery) -> deliver(Qs, Delivery, flow).

requeue(QPid, MsgIds, ChPid) -> delegate:call(QPid, {requeue, MsgIds, ChPid}).

ack(QPid, MsgIds, ChPid) -> delegate:cast(QPid, {ack, MsgIds, ChPid}).

reject(QPid, MsgIds, Requeue, ChPid) ->
    delegate:cast(QPid, {reject, MsgIds, Requeue, ChPid}).

notify_down_all(QPids, ChPid) ->
    {_, Bads} = delegate:call(QPids, {notify_down, ChPid}),
    case lists:filter(
           fun ({_Pid, {exit, {R, _}, _}}) -> rabbit_misc:is_abnormal_exit(R);
               ({_Pid, _})                 -> false
           end, Bads) of
        []    -> ok;
        Bads1 -> {error, Bads1}
    end.

activate_limit_all(QPids, ChPid) ->
    delegate:cast(QPids, {activate_limit, ChPid}).

credit(#amqqueue{pid = QPid}, ChPid, CTag, Credit, Drain) ->
    delegate:cast(QPid, {credit, ChPid, CTag, Credit, Drain}).

basic_get(#amqqueue{pid = QPid}, ChPid, NoAck, LimiterPid) ->
    delegate:call(QPid, {basic_get, ChPid, NoAck, LimiterPid}).

basic_consume(#amqqueue{pid = QPid, name = QName}, NoAck, ChPid,
              LimiterPid, LimiterActive,
              ConsumerTag, ExclusiveConsume, CreditArgs, OtherArgs, OkMsg) ->
    ok = check_consume_arguments(QName, OtherArgs),
    delegate:call(QPid, {basic_consume, NoAck, ChPid, LimiterPid, LimiterActive,
                         ConsumerTag, ExclusiveConsume, CreditArgs, OtherArgs,
                         OkMsg}).

basic_cancel(#amqqueue{pid = QPid}, ChPid, ConsumerTag, OkMsg) ->
    delegate:call(QPid, {basic_cancel, ChPid, ConsumerTag, OkMsg}).

notify_decorators(#amqqueue{pid = QPid}) ->
    delegate:cast(QPid, notify_decorators).

notify_sent(QPid, ChPid) ->
    Key = {consumer_credit_to, QPid},
    put(Key, case get(Key) of
                 1         -> gen_server2:cast(
                                QPid, {notify_sent, ChPid,
                                       ?MORE_CONSUMER_CREDIT_AFTER}),
                              ?MORE_CONSUMER_CREDIT_AFTER;
                 undefined -> erlang:monitor(process, QPid),
                              ?MORE_CONSUMER_CREDIT_AFTER - 1;
                 C         -> C - 1
             end),
    ok.

notify_sent_queue_down(QPid) ->
    erase({consumer_credit_to, QPid}),
    ok.

resume(QPid, ChPid) -> delegate:cast(QPid, {resume, ChPid}).

flush_all(QPids, ChPid) -> delegate:cast(QPids, {flush, ChPid}).

internal_delete1(QueueName) ->
    ok = mnesia:delete({rabbit_queue, QueueName}),
    %% this 'guarded' delete prevents unnecessary writes to the mnesia
    %% disk log
    case mnesia:wread({rabbit_durable_queue, QueueName}) of
        []  -> ok;
        [_] -> ok = mnesia:delete({rabbit_durable_queue, QueueName})
    end,
    %% we want to execute some things, as decided by rabbit_exchange,
    %% after the transaction.
    rabbit_binding:remove_for_destination(QueueName).

internal_delete(QueueName) ->
    rabbit_misc:execute_mnesia_tx_with_tail(
      fun () ->
              case {mnesia:wread({rabbit_queue, QueueName}),
                    mnesia:wread({rabbit_durable_queue, QueueName})} of
                  {[], []} ->
                      rabbit_misc:const({error, not_found});
                  _ ->
                      Deletions = internal_delete1(QueueName),
                      T = rabbit_binding:process_deletions(Deletions),
                      fun() ->
                              ok = T(),
                              ok = rabbit_event:notify(queue_deleted,
                                                       [{name, QueueName}])
                      end
              end
      end).

forget_all_durable(Node) ->
    %% Note rabbit is not running so we avoid e.g. the worker pool. Also why
    %% we don't invoke the return from rabbit_binding:process_deletions/1.
    {atomic, ok} =
        mnesia:sync_transaction(
          fun () ->
                  Qs = mnesia:match_object(rabbit_durable_queue,
                                           #amqqueue{_ = '_'}, write),
                  [rabbit_binding:process_deletions(
                     internal_delete1(Name)) ||
                      #amqqueue{name = Name, pid = Pid} = Q <- Qs,
                      node(Pid) =:= Node,
                      rabbit_policy:get(<<"ha-mode">>, Q) =:= undefined],
                  ok
          end),
    ok.

run_backing_queue(QPid, Mod, Fun) ->
    gen_server2:cast(QPid, {run_backing_queue, Mod, Fun}).

set_ram_duration_target(QPid, Duration) ->
    gen_server2:cast(QPid, {set_ram_duration_target, Duration}).

set_maximum_since_use(QPid, Age) ->
    gen_server2:cast(QPid, {set_maximum_since_use, Age}).

start_mirroring(QPid) -> ok = delegate:cast(QPid, start_mirroring).
stop_mirroring(QPid)  -> ok = delegate:cast(QPid, stop_mirroring).

sync_mirrors(QPid)        -> delegate:call(QPid, sync_mirrors).
cancel_sync_mirrors(QPid) -> delegate:call(QPid, cancel_sync_mirrors).

on_node_down(Node) ->
    rabbit_misc:execute_mnesia_tx_with_tail(
      fun () -> QsDels =
                    qlc:e(qlc:q([{QName, delete_queue(QName)} ||
                                    #amqqueue{name = QName, pid = Pid,
                                              slave_pids = []}
                                        <- mnesia:table(rabbit_queue),
                                    node(Pid) == Node andalso
                                    not rabbit_misc:is_process_alive(Pid)])),
                {Qs, Dels} = lists:unzip(QsDels),
                T = rabbit_binding:process_deletions(
                      lists:foldl(fun rabbit_binding:combine_deletions/2,
                                  rabbit_binding:new_deletions(), Dels)),
                fun () ->
                        T(),
                        lists:foreach(
                          fun(QName) ->
                                  ok = rabbit_event:notify(queue_deleted,
                                                           [{name, QName}])
                          end, Qs)
                end
      end).

delete_queue(QueueName) ->
    ok = mnesia:delete({rabbit_queue, QueueName}),
    rabbit_binding:remove_transient_for_destination(QueueName).

pseudo_queue(QueueName, Pid) ->
    #amqqueue{name         = QueueName,
              durable      = false,
              auto_delete  = false,
              arguments    = [],
              pid          = Pid,
              slave_pids   = []}.

deliver([], #delivery{mandatory = false}, _Flow) ->
    %% /dev/null optimisation
    {routed, []};

deliver(Qs, Delivery = #delivery{mandatory = false}, Flow) ->
    %% optimisation: when Mandatory = false, rabbit_amqqueue:deliver
    %% will deliver the message to the queue process asynchronously,
    %% and return true, which means all the QPids will always be
    %% returned. It is therefore safe to use a fire-and-forget cast
    %% here and return the QPids - the semantics is preserved. This
    %% scales much better than the case below.
    {MPids, SPids} = qpids(Qs),
    QPids = MPids ++ SPids,
    case Flow of
        flow   -> [credit_flow:send(QPid) || QPid <- QPids];
        noflow -> ok
    end,

    %% We let slaves know that they were being addressed as slaves at
    %% the time - if they receive such a message from the channel
    %% after they have become master they should mark the message as
    %% 'delivered' since they do not know what the master may have
    %% done with it.
    MMsg = {deliver, Delivery, false, Flow},
    SMsg = {deliver, Delivery, true,  Flow},
    delegate:cast(MPids, MMsg),
    delegate:cast(SPids, SMsg),
    {routed, QPids};

deliver(Qs, Delivery, _Flow) ->
    {MPids, SPids} = qpids(Qs),
    %% see comment above
    MMsg = {deliver, Delivery, false},
    SMsg = {deliver, Delivery, true},
    {MRouted, _} = delegate:call(MPids, MMsg),
    {SRouted, _} = delegate:call(SPids, SMsg),
    case MRouted ++ SRouted of
        [] -> {unroutable, []};
        R  -> {routed,     [QPid || {QPid, ok} <- R]}
    end.

qpids([]) -> {[], []}; %% optimisation
qpids([#amqqueue{pid = QPid, slave_pids = SPids}]) -> {[QPid], SPids}; %% opt
qpids(Qs) ->
    {MPids, SPids} = lists:foldl(fun (#amqqueue{pid = QPid, slave_pids = SPids},
                                      {MPidAcc, SPidAcc}) ->
                                         {[QPid | MPidAcc], [SPids | SPidAcc]}
                                 end, {[], []}, Qs),
    {MPids, lists:append(SPids)}.<|MERGE_RESOLUTION|>--- conflicted
+++ resolved
@@ -113,16 +113,9 @@
                     -> [rabbit_types:infos()]).
 -spec(force_event_refresh/0 :: () -> 'ok').
 -spec(notify_policy_changed/1 :: (rabbit_types:amqqueue()) -> 'ok').
-<<<<<<< HEAD
--spec(consumers/1 ::
-        (rabbit_types:amqqueue())
-        -> [{pid(), rabbit_types:ctag(), boolean(),
-             rabbit_framing:amqp_table()}]).
-=======
 -spec(consumers/1 :: (rabbit_types:amqqueue())
                      -> [{pid(), rabbit_types:ctag(), boolean(),
                           rabbit_framing:amqp_table()}]).
->>>>>>> d3cddfd6
 -spec(consumer_info_keys/0 :: () -> rabbit_types:info_keys()).
 -spec(consumers_all/1 ::
         (rabbit_types:vhost())
