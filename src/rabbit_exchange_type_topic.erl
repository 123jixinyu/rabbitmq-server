%% The contents of this file are subject to the Mozilla Public License
%% Version 1.1 (the "License"); you may not use this file except in
%% compliance with the License. You may obtain a copy of the License
%% at http://www.mozilla.org/MPL/
%%
%% Software distributed under the License is distributed on an "AS IS"
%% basis, WITHOUT WARRANTY OF ANY KIND, either express or implied. See
%% the License for the specific language governing rights and
%% limitations under the License.
%%
%% The Original Code is RabbitMQ.
%%
%% The Initial Developer of the Original Code is VMware, Inc.
%% Copyright (c) 2007-2011 VMware, Inc.  All rights reserved.
%%

-module(rabbit_exchange_type_topic).

-include("rabbit.hrl").

-behaviour(rabbit_exchange_type).

<<<<<<< HEAD
-export([description/0, route/2]).
-export([validate/1, start/3, delete/3, add_bindings/3,
=======
-export([description/0, serialise_events/0, route/2]).
-export([validate/1, create/2, recover/2, delete/3, add_binding/3,
>>>>>>> bae88c48
         remove_bindings/3, assert_args_equivalence/2]).
-include("rabbit_exchange_type_spec.hrl").

-rabbit_boot_step({?MODULE,
                   [{description, "exchange type topic"},
                    {mfa,         {rabbit_registry, register,
                                   [exchange, <<"topic">>, ?MODULE]}},
                    {requires,    rabbit_registry},
                    {enables,     kernel_ready}]}).

%%----------------------------------------------------------------------------

description() ->
    [{name, <<"topic">>},
     {description, <<"AMQP topic exchange, as per the AMQP specification">>}].

serialise_events() -> false.

%% NB: This may return duplicate results in some situations (that's ok)
route(#exchange{name = X},
      #delivery{message = #basic_message{routing_keys = Routes}}) ->
    lists:append([begin
                      Words = split_topic_key(RKey),
                      mnesia:async_dirty(fun trie_match/2, [X, Words])
                  end || RKey <- Routes]).

validate(_X) -> ok.

start(true, _X, Bs) ->
    rabbit_misc:execute_mnesia_transaction(
      fun () ->
              lists:foreach(fun (B) -> internal_add_binding(B) end, Bs)
      end);
start(false, _X, _Bs) ->
    ok.

delete(transaction, #exchange{name = X}, _Bs) ->
    trie_remove_all_edges(X),
    trie_remove_all_bindings(X),
    ok;
delete(none, _Exchange, _Bs) ->
    ok.

<<<<<<< HEAD
add_bindings(true, _X, Bs) ->
    rabbit_misc:execute_mnesia_transaction(
      fun () ->
              lists:foreach(fun (B) -> internal_add_binding(B) end, Bs)
      end);
add_bindings(false, _X, _Bs) ->
=======
add_binding(transaction, _Exchange, Binding) ->
    internal_add_binding(Binding);
add_binding(none, _Exchange, _Binding) ->
>>>>>>> bae88c48
    ok.

remove_bindings(transaction, #exchange{name = X}, Bs) ->
    %% The remove process is split into two distinct phases. In the
    %% first phase we gather the lists of bindings and edges to
    %% delete, then in the second phase we process all the
    %% deletions. This is to prevent interleaving of read/write
    %% operations in mnesia that can adversely affect performance.
    {ToDelete, Paths} =
       lists:foldl(
         fun(#binding{source = S, key = K, destination = D}, {Acc, PathAcc}) ->
                 Path = [{FinalNode, _} | _] =
                     follow_down_get_path(S, split_topic_key(K)),
                 {[{FinalNode, D} | Acc],
                  decrement_bindings(X, Path, maybe_add_path(X, Path, PathAcc))}
         end, {[], gb_trees:empty()}, Bs),

    [trie_remove_binding(X, FinalNode, D) || {FinalNode, D} <- ToDelete],
    [trie_remove_edge(X, Parent, Node, W) ||
        {Node, {Parent, W, {0, 0}}} <- gb_trees:to_list(Paths)],
    ok;
remove_bindings(none, _X, _Bs) ->
    ok.

maybe_add_path(_X, [{root, none}], PathAcc) ->
    PathAcc;
maybe_add_path(X, [{Node, W}, {Parent, _} | _], PathAcc) ->
    case gb_trees:is_defined(Node, PathAcc) of
        true  -> PathAcc;
        false -> gb_trees:insert(Node, {Parent, W, {trie_binding_count(X, Node),
                                                    trie_child_count(X, Node)}},
                                 PathAcc)
    end.

decrement_bindings(X, Path, PathAcc) ->
    with_path_acc(X, fun({Bindings, Edges}) -> {Bindings - 1, Edges} end,
                  Path, PathAcc).

decrement_edges(X, Path, PathAcc) ->
    with_path_acc(X, fun({Bindings, Edges}) -> {Bindings, Edges - 1} end,
                  Path, PathAcc).

with_path_acc(_X, _Fun, [{root, none}], PathAcc) ->
    PathAcc;
with_path_acc(X, Fun, [{Node, _} | ParentPath], PathAcc) ->
    {Parent, W, Counts} = gb_trees:get(Node, PathAcc),
    NewCounts = Fun(Counts),
    NewPathAcc = gb_trees:update(Node, {Parent, W, NewCounts}, PathAcc),
    case NewCounts of
        {0, 0} -> decrement_edges(X, ParentPath,
                                  maybe_add_path(X, ParentPath, NewPathAcc));
        _      -> NewPathAcc
    end.


assert_args_equivalence(X, Args) ->
    rabbit_exchange:assert_args_equivalence(X, Args).

%%----------------------------------------------------------------------------

internal_add_binding(#binding{source = X, key = K, destination = D}) ->
    FinalNode = follow_down_create(X, split_topic_key(K)),
    trie_add_binding(X, FinalNode, D),
    ok.

trie_match(X, Words) ->
    trie_match(X, root, Words, []).

trie_match(X, Node, [], ResAcc) ->
    trie_match_part(X, Node, "#", fun trie_match_skip_any/4, [],
                    trie_bindings(X, Node) ++ ResAcc);
trie_match(X, Node, [W | RestW] = Words, ResAcc) ->
    lists:foldl(fun ({WArg, MatchFun, RestWArg}, Acc) ->
                        trie_match_part(X, Node, WArg, MatchFun, RestWArg, Acc)
                end, ResAcc, [{W, fun trie_match/4, RestW},
                              {"*", fun trie_match/4, RestW},
                              {"#", fun trie_match_skip_any/4, Words}]).

trie_match_part(X, Node, Search, MatchFun, RestW, ResAcc) ->
    case trie_child(X, Node, Search) of
        {ok, NextNode} -> MatchFun(X, NextNode, RestW, ResAcc);
        error          -> ResAcc
    end.

trie_match_skip_any(X, Node, [], ResAcc) ->
    trie_match(X, Node, [], ResAcc);
trie_match_skip_any(X, Node, [_ | RestW] = Words, ResAcc) ->
    trie_match_skip_any(X, Node, RestW,
                        trie_match(X, Node, Words, ResAcc)).

follow_down_create(X, Words) ->
    case follow_down_last_node(X, Words) of
        {ok, FinalNode}      -> FinalNode;
        {error, Node, RestW} -> lists:foldl(
                                  fun (W, CurNode) ->
                                          NewNode = new_node_id(),
                                          trie_add_edge(X, CurNode, NewNode, W),
                                          NewNode
                                  end, Node, RestW)
    end.

follow_down_last_node(X, Words) ->
    follow_down(X, fun (_, Node, _) -> Node end, root, Words).

follow_down_get_path(X, Words) ->
    {ok, Path} =
        follow_down(X, fun (W, Node, PathAcc) -> [{Node, W} | PathAcc] end,
                    [{root, none}], Words),
    Path.

follow_down(X, AccFun, Acc0, Words) ->
    follow_down(X, root, AccFun, Acc0, Words).

follow_down(_X, _CurNode, _AccFun, Acc, []) ->
    {ok, Acc};
follow_down(X, CurNode, AccFun, Acc, Words = [W | RestW]) ->
    case trie_child(X, CurNode, W) of
        {ok, NextNode} -> follow_down(X, NextNode, AccFun,
                                      AccFun(W, NextNode, Acc), RestW);
        error          -> {error, Acc, Words}
    end.

trie_child(X, Node, Word) ->
    case mnesia:read(rabbit_topic_trie_edge,
                     #trie_edge{exchange_name = X,
                                node_id       = Node,
                                word          = Word}) of
        [#topic_trie_edge{node_id = NextNode}] -> {ok, NextNode};
        []                                     -> error
    end.

trie_bindings(X, Node) ->
    MatchHead = #topic_trie_binding{
      trie_binding = #trie_binding{exchange_name = X,
                                   node_id       = Node,
                                   destination   = '$1'}},
    mnesia:select(rabbit_topic_trie_binding, [{MatchHead, [], ['$1']}]).

trie_add_edge(X, FromNode, ToNode, W) ->
    trie_edge_op(X, FromNode, ToNode, W, fun mnesia:write/3).

trie_remove_edge(X, FromNode, ToNode, W) ->
    trie_edge_op(X, FromNode, ToNode, W, fun mnesia:delete_object/3).

trie_edge_op(X, FromNode, ToNode, W, Op) ->
    ok = Op(rabbit_topic_trie_edge,
            #topic_trie_edge{trie_edge = #trie_edge{exchange_name = X,
                                                    node_id       = FromNode,
                                                    word          = W},
                             node_id   = ToNode},
            write).

trie_add_binding(X, Node, D) ->
    trie_binding_op(X, Node, D, fun mnesia:write/3).

trie_remove_binding(X, Node, D) ->
    trie_binding_op(X, Node, D, fun mnesia:delete_object/3).

trie_binding_op(X, Node, D, Op) ->
    ok = Op(rabbit_topic_trie_binding,
            #topic_trie_binding{
              trie_binding = #trie_binding{exchange_name = X,
                                           node_id       = Node,
                                           destination   = D}},
            write).

trie_child_count(X, Node) ->
    count(rabbit_topic_trie_edge,
            #topic_trie_edge{trie_edge = #trie_edge{exchange_name = X,
                                                    node_id       = Node,
                                                    _             = '_'},
                             _         = '_'}).

trie_binding_count(X, Node) ->
    count(rabbit_topic_trie_binding,
            #topic_trie_binding{
              trie_binding = #trie_binding{exchange_name = X,
                                           node_id       = Node,
                                           _             = '_'},
              _            = '_'}).

count(Table, Match) ->
    length(mnesia:match_object(Table, Match, read)).

trie_remove_all_edges(X) ->
    remove_all(rabbit_topic_trie_edge,
               #topic_trie_edge{trie_edge = #trie_edge{exchange_name = X,
                                                       _             = '_'},
                                _         = '_'}).

trie_remove_all_bindings(X) ->
    remove_all(rabbit_topic_trie_binding,
               #topic_trie_binding{
                 trie_binding = #trie_binding{exchange_name = X, _ = '_'},
                 _            = '_'}).

remove_all(Table, Pattern) ->
    lists:foreach(fun (R) -> mnesia:delete_object(Table, R, write) end,
                  mnesia:match_object(Table, Pattern, write)).

new_node_id() ->
    rabbit_guid:guid().

split_topic_key(Key) ->
    split_topic_key(Key, [], []).

split_topic_key(<<>>, [], []) ->
    [];
split_topic_key(<<>>, RevWordAcc, RevResAcc) ->
    lists:reverse([lists:reverse(RevWordAcc) | RevResAcc]);
split_topic_key(<<$., Rest/binary>>, RevWordAcc, RevResAcc) ->
    split_topic_key(Rest, [], [lists:reverse(RevWordAcc) | RevResAcc]);
split_topic_key(<<C:8, Rest/binary>>, RevWordAcc, RevResAcc) ->
    split_topic_key(Rest, [C | RevWordAcc], RevResAcc).
<|MERGE_RESOLUTION|>--- conflicted
+++ resolved
@@ -20,13 +20,8 @@
 
 -behaviour(rabbit_exchange_type).
 
-<<<<<<< HEAD
--export([description/0, route/2]).
+-export([description/0, serialise_events/0, route/2]).
 -export([validate/1, start/3, delete/3, add_bindings/3,
-=======
--export([description/0, serialise_events/0, route/2]).
--export([validate/1, create/2, recover/2, delete/3, add_binding/3,
->>>>>>> bae88c48
          remove_bindings/3, assert_args_equivalence/2]).
 -include("rabbit_exchange_type_spec.hrl").
 
@@ -55,12 +50,12 @@
 
 validate(_X) -> ok.
 
-start(true, _X, Bs) ->
+start(transaction, _X, Bs) ->
     rabbit_misc:execute_mnesia_transaction(
       fun () ->
               lists:foreach(fun (B) -> internal_add_binding(B) end, Bs)
       end);
-start(false, _X, _Bs) ->
+start(none, _X, _Bs) ->
     ok.
 
 delete(transaction, #exchange{name = X}, _Bs) ->
@@ -70,18 +65,12 @@
 delete(none, _Exchange, _Bs) ->
     ok.
 
-<<<<<<< HEAD
-add_bindings(true, _X, Bs) ->
+add_bindings(transaction, _X, Bs) ->
     rabbit_misc:execute_mnesia_transaction(
       fun () ->
               lists:foreach(fun (B) -> internal_add_binding(B) end, Bs)
       end);
-add_bindings(false, _X, _Bs) ->
-=======
-add_binding(transaction, _Exchange, Binding) ->
-    internal_add_binding(Binding);
-add_binding(none, _Exchange, _Binding) ->
->>>>>>> bae88c48
+add_bindings(none, _X, _Bs) ->
     ok.
 
 remove_bindings(transaction, #exchange{name = X}, Bs) ->
