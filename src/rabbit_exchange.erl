--- conflicted
+++ resolved
@@ -429,21 +429,11 @@
            fun (X, Q, B) ->
                    case mnesia:match_object(rabbit_route, #route{binding = B},
                                             write) of
-<<<<<<< HEAD
-                       [] ->
-                           {error, binding_not_found};
-                       _  ->
-                           InnerFun(X, Q),
-                           ok = sync_binding(B, Q#amqqueue.durable,
-                                             fun mnesia:delete_object/3),
-                           {maybe_auto_delete(X), B}
-=======
                        [] -> {error, binding_not_found};
                        _  -> InnerFun(X, Q),
                              ok = sync_binding(B, Q#amqqueue.durable,
                                                fun mnesia:delete_object/3),
                              {maybe_auto_delete(X), B}
->>>>>>> ff481de5
                    end
            end) of
         Err = {error, _}  ->
