%% The contents of this file are subject to the Mozilla Public License
%% Version 1.1 (the "License"); you may not use this file except in
%% compliance with the License. You may obtain a copy of the License
%% at http://www.mozilla.org/MPL/
%%
%% Software distributed under the License is distributed on an "AS IS"
%% basis, WITHOUT WARRANTY OF ANY KIND, either express or implied. See
%% the License for the specific language governing rights and
%% limitations under the License.
%%
%% The Original Code is RabbitMQ.
%%
%% The Initial Developer of the Original Code is VMware, Inc.
%% Copyright (c) 2007-2011 VMware, Inc.  All rights reserved.
%%

-ifdef(use_specs).

-type(tx() :: 'transaction' | 'none').
-type(serial() :: pos_integer() | tx()).

-spec(description/0 :: () -> [{atom(), any()}]).
-spec(serialise_events/0 :: () -> boolean()).
-spec(route/2 :: (rabbit_types:exchange(), rabbit_types:delivery())
                 -> rabbit_router:match_result()).
-spec(validate/1 :: (rabbit_types:exchange()) -> 'ok').
-spec(create/2 :: (tx(), rabbit_types:exchange()) -> 'ok').
-spec(delete/3 :: (tx(), rabbit_types:exchange(),
                   [rabbit_types:binding()]) -> 'ok').
<<<<<<< HEAD
-spec(add_binding/3 :: (boolean(), rabbit_types:exchange(),
                        rabbit_types:binding()) -> 'ok').
-spec(remove_bindings/3 :: (boolean(), rabbit_types:exchange(),
=======
-spec(add_bindings/3 :: (serial(), rabbit_types:exchange(),
                         [rabbit_types:binding()]) -> 'ok').
-spec(remove_bindings/3 :: (serial(), rabbit_types:exchange(),
>>>>>>> 8e5b26a8
                            [rabbit_types:binding()]) -> 'ok').
-spec(assert_args_equivalence/2 ::
        (rabbit_types:exchange(), rabbit_framing:amqp_table())
        -> 'ok' | rabbit_types:connection_exit()).

-endif.<|MERGE_RESOLUTION|>--- conflicted
+++ resolved
@@ -27,15 +27,9 @@
 -spec(create/2 :: (tx(), rabbit_types:exchange()) -> 'ok').
 -spec(delete/3 :: (tx(), rabbit_types:exchange(),
                    [rabbit_types:binding()]) -> 'ok').
-<<<<<<< HEAD
--spec(add_binding/3 :: (boolean(), rabbit_types:exchange(),
+-spec(add_binding/3 :: (serial(), rabbit_types:exchange(),
                         rabbit_types:binding()) -> 'ok').
--spec(remove_bindings/3 :: (boolean(), rabbit_types:exchange(),
-=======
--spec(add_bindings/3 :: (serial(), rabbit_types:exchange(),
-                         [rabbit_types:binding()]) -> 'ok').
 -spec(remove_bindings/3 :: (serial(), rabbit_types:exchange(),
->>>>>>> 8e5b26a8
                             [rabbit_types:binding()]) -> 'ok').
 -spec(assert_args_equivalence/2 ::
         (rabbit_types:exchange(), rabbit_framing:amqp_table())
