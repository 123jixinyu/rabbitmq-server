--- conflicted
+++ resolved
@@ -62,13 +62,8 @@
 
 -record(listener, {node, protocol, host, port}).
 
-<<<<<<< HEAD
--record(basic_message, {exchange_name, routing_key, content,
-                        guid, is_persistent}).
-=======
 -record(basic_message, {exchange_name, routing_key, content, guid,
                         is_persistent}).
->>>>>>> 14333df0
 
 -record(ssl_socket, {tcp, ssl}).
 -record(delivery, {mandatory, immediate, txn, sender, message}).
